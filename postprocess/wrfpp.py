# Copyright (c) 2025 LATMOS (France, UMR 8190) and IGE (France, UMR 5001).
#
# License: BSD 3-clause "new" or "revised" license (BSD-3-Clause).

"""Module wrfpp: an xarray dataset accessor for WRF and WRF-Chem outputs.

References
----------

The WRF model:
    The development of the WRF atmospheric model is chaperoned by UCAR
    (University Corporation for Atmospheric Research). The WRF model code is
    released into the public domain (although the name "WRF" is a registered
    trademark of UCAR).

    It is currently hosted on GitHub:

    https://github.com/wrf-model/WRF

    And mirrored on Software Heritage:

    https://archive.softwareheritage.org/swh:1:dir:6b658fbc98077fe0648cba724921679126464181

"""

# Required imports
from abc import ABC, abstractmethod
import warnings
import numpy as np
import xarray as xr

# Optional imports
try:
    import pyproj
except ImportError:
    pass
try:
    import cartopy
except ImportError:
    pass

# The following constants that are marked with ** use the same values as in
# the WRF model code (WRF/share/module_model_constants.F). We use SI units for
# all constants
constants = dict(
    pot_temp_t0=300,  # Base state potential temperature (K)**
    pot_temp_p0=1e5,  # Base state surface pressure for potential temp. (Pa)**
    r_air=287,  # Specific gas constant of dry air (J kg-1 K-1)**
    cp_air=1004.5,  # Heat cap. of dry air at constant pressure (J kg-1 K-1)**
    mm_dryair=28.966e-3,  # Molar mass of dry air (kg mol-1)**
    mm_water=18.015e-3,  # Molar mass of water (kg mol-1)
    grav_accel=9.81,  # Gravitational constant in (m s-2)
)


def _transformer_from_crs(crs, reverse=False):
    """Return the pyproj Transformer corresponding to given CRS.

    Parameters
    ----------
    crs : pyproj.CRS
        The CRS object that represents the projected coordinate system.
    reverse : bool
        The direction of the Transformer:
         - False: from (lon,lat) to (x,y).
         - True: from (x,y) to (lon,lat).

    Returns
    -------
    pyproj.Transformer
        An object that converts (lon,lat) to (x,y), or the other way around if
        reverse is True.

    """
    fr = crs.geodetic_crs
    to = crs
    if reverse:
        fr, to = to, fr
    return pyproj.Transformer.from_crs(fr, to, always_xy=True)


def _units_mpl(units):
    """Return given units, formatted for displaying on Matplotlib plots.

    Parameters:
    -----------
    units : str
        The units to format (eg. "km s-1").

    Returns:
    --------
    str
        The units formatted for Matplotlib (eg. "km s$^{-1}$").

    """
    split = units.split()
    for i, s in enumerate(split):
        n = len(s) - 1
        while n >= 0 and s[n] in "-0123456789":
            n -= 1
        if n < 0:
            raise ValueError("Could not process units.")
        if n != len(s):
            split[i] = "%s$^{%s}$" % (s[: n + 1], s[n + 1 :])
    return " ".join(split)


class GenericDatasetAccessor(ABC):
    """Template for xarray dataset accessors.

    Parameters
    ----------
    dataset: xarray dataset
        The xarray dataset instance for which the accessor is defined.

    """

    def __init__(self, dataset):
        self._dataset = dataset

    # Emulate the interface of xarray datasets

    def __getitem__(self, *args, **kwargs):
        return self._dataset.__getitem__(*args, **kwargs)

    @property
    def dims(self):
        return self._dataset.dims

    @property
    def sizes(self):
        return self._dataset.sizes

    @property
    def attrs(self):
        return self._dataset.attrs

    def close(self, *args, **kwargs):
        return self._dataset.close(*args, **kwargs)

    # Facilities for dealing with units

    def units(self, varname):
        """Return units of given variable.

        Parameters
        ----------
        varname : str
            The name of the variable in the NetCDF file.

        Returns
        -------
        str
            The units of this variable as defined in the NetCDF file.

        """
        attrs = self[varname].attrs
        try:
            units = attrs["units"]
        except KeyError:
            units = attrs["unit"]
        return units

    def units_nice(self, varname):
        """Return units of given variable, in a predictible format.

        Predictable format:

         - uses single spaces to separate the dimensions in the units

         - uses negative exponents instead of division symbols

         - always orders dimensions in this order: mass, length, time

         - never uses parentheses

        Parameters
        ----------
        varname : str
            The name of the variable in the NetCDF file.

        Returns
        -------
        str
            The formatted units (or None for dimensionless variables).

        """
        units = self.units(varname)
        replacements = {
            "-": None,
            "1": None,
            "m2/s2": "m2 s-2",
            "kg/m2": "kg m-2",
            "kg/(s*m2)": "kg m-2 s-1",
            "kg/(m2*s)": "kg m-2 s-1",
            "kg/m2/s": "kg m-2 s-1",
            "W m{-2}": "W m-2",
        }
        try:
            units = replacements[units]
        except KeyError:
            pass
        return units

    def check_units(self, varname, expected, nice=True):
        """Make sure that units of given variable are as expected.

        Parameters
        ----------
        varname : str
            The name of the variable to check.
        expected : str
            The expected units.
        nice : bool
            Whether expected units are given as "nice" units
            (cf. method units_nice)

        Raises
        ------
        ValueError
            If the units are not as expected.

        """
        if nice:
            actual = self.units_nice(varname)
        else:
            actual = self[varname].attrs["units"]
        if actual != expected:
            msg = 'Bad units: expected "%s", got "%s"' % (expected, actual)
            raise ValueError(msg)

    def units_mpl(self, varname):
        """Return the units of given variable, formatted for Matplotlib.

        Parameters
        ----------
        varname: str
            The name of the variable.

        Returns
        -------
        str
            The units of given variable, formatted for Matplotlib.

        """
        return _units_mpl(self.units_nice(varname))

    # Facilities for handling geographical projections

    @property
    @abstractmethod
    def crs_pyproj(self):
        """The CRS (pyproj) corresponding to dataset."""
        pass

    @property
    @abstractmethod
    def crs_cartopy(self):
        """The CRS (cartopy) corresponding to dataset."""
        pass

    @property
    def crs(self):
        """The CRS corresponding to the dataset.

        We choose here to return the cartopy CRS rather than the pyproj CRS
        because the cartopy CRS is a subclass of the pyproj CRS, so it
        potentially has additional functionalily.

        """
        return self.crs_cartopy

    def ll2xy(self, lon, lat):
        """Convert from (lon,lat) to (x,y).

        Parameters
        ----------
        lon: numeric (scalar, sequence, or numpy array)
            The longitude value(s).
        lat: numeric (scalar, sequence, or numpy array)
            The latitude value(s). Must have the same shape as "lon".

        Returns
        -------
        [numeric, numeric] (each has the same shape as lon and lat)
            The x and y values, respectively.

        """
        tr = _transformer_from_crs(self.crs)
        return tr.transform(lon, lat)

    def xy2ll(self, x, y):
        """Convert from (x,y) to (lon,lat).

        Parameters
        ----------
        x: numeric (scalar, sequence, or numpy array)
            The x value(s).
        y: numeric (scalar, sequence, or numpy array)
            The y value(s). Must have the same shape as "x".

        Returns
        -------
        [numeric, numeric] (each has the same shape as x and y)
            The longitude and latitude values, respectively.

        """
        tr = _transformer_from_crs(self.crs, reverse=True)
        return tr.transform(x, y)


@xr.register_dataset_accessor("wrf")
class WRFDatasetAccessor(GenericDatasetAccessor):
    """Accessor for WRF and WRF-Chem outputs.

    Parameters
    ----------
    dataset: xarray dataset
        The xarray dataset instance for which the accessor is defined.

    """

    # Facilities for handling geographical projections

    @property
    def crs_pyproj(self):
        """The pyproj CRS corresponding to dataset."""
        if self.attrs["POLE_LON"] != 0:
            raise ValueError("Invalid POLE_LON: %f." % self.attrs["POLE_LON"])
        if self.attrs["POLE_LAT"] not in (90, -90):
            raise ValueError("Invalid value for attribute POLE_LAT.")
        proj = self.attrs["MAP_PROJ"]
        if proj == 1:
            crs = self._crs_pyproj_lcc
        elif proj == 2:
            crs = self._crs_pyproj_polarstereo
        elif proj in (0, 102, 3, 4, 5, 6, 105, 203):
            raise NotImplementedError("Projection code %d." % proj)
        else:
            raise ValueError("Invalid projection code: %d." % proj)
        return crs

    @property
    def _crs_pyproj_lcc(self):
        """The pyproj CRS corresponding to dataset.

        This method handles the specific case of Lambert conformal conic
        projections.

        """
        proj_name = "Lambert Conformal Conic"
        map_proj_char = self.attrs.get("MAP_PROJ_CHAR", proj_name)
        if map_proj_char != proj_name:
            raise ValueError("Invalid value for MAP_PROJ_CHAR.")
        if self.attrs["STAND_LON"] != self.attrs["CEN_LON"]:
            raise ValueError("Inconsistency in central longitude values.")
        if self.attrs["MOAD_CEN_LAT"] != self.attrs["CEN_LAT"]:
            raise ValueError("Inconsistency in central latitude values.")
        proj = dict(
            proj="lcc",
            lat_0=self.attrs["CEN_LAT"],
            lon_0=self.attrs["CEN_LON"],
            lat_1=self.attrs["TRUELAT1"],
            lat_2=self.attrs["TRUELAT2"],
        )
        return pyproj.CRS.from_dict(proj)

    @property
    def _crs_pyproj_polarstereo(self):
        """The pyproj CRS corresponding to dataset.

        This method handles the specific case of polar stereographic
        projections.

        """
        proj_name = "Polar Stereographic"
        map_proj_char = self.attrs.get("MAP_PROJ_CHAR", proj_name)
        if map_proj_char != proj_name:
            raise ValueError("Invalid value for MAP_PROJ_CHAR.")
        if self.attrs["STAND_LON"] != self.attrs["CEN_LON"]:
            raise ValueError("Inconsistency in central longitude values.")
        for which in ("TRUELAT1", "TRUELAT2", "MOAD_CEN_LAT"):
            if round(self.attrs[which], 4) != round(self.attrs["CEN_LAT"], 4):
                raise ValueError("Inconsistency in true latitude values.")
        proj = dict(
            proj="stere",
            lat_0=self.attrs["POLE_LAT"],
            lat_ts=self.attrs["TRUELAT1"],
            lon_0=self.attrs["CEN_LON"],
        )
        return pyproj.CRS.from_dict(proj)

    @property
    def crs_cartopy(self):
        """The cartopy CRS corresponding to dataset."""
        # We let self.crs_pyproj do all the quality checking
        crs_pyproj = self.crs_pyproj
        with warnings.catch_warnings():
            warnings.simplefilter("ignore")
            proj = crs_pyproj.to_dict()
        if proj["proj"] == "lcc":
            crs = cartopy.crs.LambertConformal(
                central_longitude=proj["lon_0"],
                central_latitude=proj["lat_0"],
                false_easting=proj["x_0"],
                false_northing=proj["y_0"],
                standard_parallels=(proj["lat_1"], proj["lat_2"]),
                globe=cartopy.crs.Globe(datum=proj["datum"]),
            )
        elif proj["proj"] == "stere":
            crs = cartopy.crs.Stereographic(
                central_longitude=proj["lon_0"],
                central_latitude=proj["lat_0"],
                false_easting=proj["x_0"],
                false_northing=proj["y_0"],
                true_scale_latitude=proj["lat_ts"],
                globe=cartopy.crs.Globe(datum=proj["datum"]),
            )
        else:
            raise ValueError("Unsupported projection: %s." % proj["proj"])
        return crs

    # Derived variables

    @property
    def potential_temperature(self):
        """The DerivedVariable object to calculate potential temperature."""
        return WRFPotentialTemperature(self._dataset)

    @property
    def atm_pressure(self):
        """The DerivedVariable object to calculate atmopsheric pressure."""
        return WRFAtmPressure(self._dataset)

    @property
    def air_temperature(self):
        """The DerivedVariable object to calculate air temperature."""
        return WRFAirTemperature(self._dataset)

    @property
    def density_of_dry_air(self):
        """The DerivedVariable object to calculate dry air density."""
        return WRFDensityOfDryAir(self._dataset)

    @property
    def relative_humidity(self):
        """The DerivedVariable object to calculate relative humidity."""
        return WRFRelativeHumidity(self._dataset)

    @property
    def accumulated_precipitation(self):
        """The DerivedVariable object to calculate accumulated total precipitation."""
        return WRFAccumulatedPrecipitation(self._dataset)

    @property
<<<<<<< HEAD
    def grid_cell_area(self):
        """The DerivedVariable object to calculate grid cell area."""
        return WRFGridCellArea(self._dataset)
=======
    def altitude_asl(self):
        """The DerivedVariable object to calculate grid cell height above sea level."""
        return WRFAltitudeASL(self._dataset)

    @property
    def altitude_agl(self):
        """The DerivedVariable object to calculate grid cell height above ground level."""
        return WRFAltitudeAGL(self._dataset)

    @property
    def altitude_asl_c(self):
        """The DerivedVariable object to calculate grid cell height center above sea level."""
        return WRFAltitudeASL_C(self._dataset)

    @property
    def altitude_agl_c(self):
        """The DerivedVariable object to calculate grid cell height center above ground level."""
        return WRFAltitudeAGL_C(self._dataset)

    @property
    def box_dz(self):
        """The DerivedVariable object to calculate grid box dz (vertical extent)."""
        return WRFBoxDz(self._dataset)
>>>>>>> bd9f34bd


class DerivedVariable(ABC):
    """Abstract class to define derived variables.

    Parameters
    ----------
    dataset: xarray.Dataset
        The dataset from which to calculate the derived variable.

    """

    def __init__(self, dataset):
        self._dataset = dataset

    @abstractmethod
    def __getitem__(self, *args):
        """The slicing method.

        Parameters
        ----------
        *args: slice
            Slice of interest in the WRF output. For example, if the variable
            of interest is 4-dimensional, use [:10, 0, :, :] to calculate its
            value for the first ten time steps, the first vertical layer, and
            the entire horizontal grid.

        Return
        ------
        xarray.DataArray
            The derived variable for given slice.

        """
        pass

    @property
    def values(self):
        """The values object corresponding to the derived variable.

        Returns
        -------
        np.array
            The values object corresponding to the derived variable.

        """
        return self[:].values

    def __str__(self):
        """String representation of the DataArray of the derived variable.

        Warnings
        --------
        If the dataset has been opened without activating dask, calling this
        method will calculate the entire array of the derived variable. This is
        inefficient for large data sets. This is not a problem if dask is
        activated because lazy loading will be used in this case.

        """
        return self[:].__str__()


class WRFPotentialTemperature(DerivedVariable):
    """Derived variable for potential temperature from WRF outputs."""

    def __getitem__(self, *args):
        """Return the potential temperature.

        Parameters
        ----------
        *args: slice
            Slice of interest in the WRF output.

        Return
        ------
        xarray.DataArray
            The potential temperature for given slice, in K.

        """
        varname, expected_units = "T", "K"
        self._dataset.wrf.check_units(varname, expected_units)
        pot_temp_t0 = constants["pot_temp_t0"]
        return xr.DataArray(
            pot_temp_t0 + self._dataset[varname].__getitem__(*args),
            name="potential temperature",
            attrs=dict(long_name="Potential temperature", units="K"),
        )


class WRFAtmPressure(DerivedVariable):
    """Derived variable for atmospheric pressure from WRF outputs."""

    def __getitem__(self, *args):
        """Return the atmospheric pressure.

        Parameters
        ----------
        *args: slice
            Slice of interest in the WRF output.

        Return
        ------
        xarray.DataArray
            The atmospheric pressure for given slice, in Pa.

        """
        varname_p, varname_pb, expected_units = "P", "PB", "Pa"
        self._dataset.wrf.check_units(varname_p, expected_units)
        self._dataset.wrf.check_units(varname_pb, expected_units)
        return xr.DataArray(
            self._dataset[varname_p].__getitem__(*args)
            + self._dataset[varname_pb].__getitem__(*args),
            name="atmospheric pressure",
            attrs=dict(long_name="Atmospheric pressure", units="Pa"),
        )


class WRFAirTemperature(DerivedVariable):
    """Derived variable for air temperature from WRF outputs."""

    def __getitem__(self, *args):
        """Return the air temperature.

        Parameters
        ----------
        *args: slice
            Slice of interest in the WRF output.

        Return
        ------
        xarray.DataArray
            The air temperature for given slice, in K.

        """
        wrf = self._dataset.wrf
        pot_temp = wrf.potential_temperature.__getitem__(*args)
        pressure = wrf.atm_pressure.__getitem__(*args)
        exponent = constants["r_air"] / constants["cp_air"]
        return xr.DataArray(
            pot_temp * (pressure / constants["pot_temp_p0"]) ** exponent,
            name="air temperature",
            attrs=dict(long_name="Air temperature", units="K"),
        )


class WRFDensityOfDryAir(DerivedVariable):
    """Derived variable for dry air density from WRF outputs."""

    def __getitem__(self, *args):
        """Return the density of dry air.

        Parameters
        ----------
        *args: slice
            Slice of interest in the WRF output.

        Return
        ------
        xarray.DataArray
            The dry air density for given slice, in kg m-3.

        """
        wrf = self._dataset.wrf
        pressure = wrf.atm_pressure.__getitem__(*args)
        air_temp = wrf.air_temperature.__getitem__(*args)
        return xr.DataArray(
            pressure / (constants["r_air"] * air_temp),
            name="dry air density",
            attrs=dict(long_name="Dry air density", units="kg m-3"),
        )


class WRFRelativeHumidity(DerivedVariable):
    """WRF derived variable for relative humidity."""

    def __getitem__(self, *args):
        """Return the relative humidity.

        Parameters
        ----------
        *args: slice
            Slice of interest in the WRF output.

        Return
        ------
        xarray.DataArray
            The relative humidity for given slice, in %.

        Notes
        -----
        We use the same equation to calculate the saturation vapor pressure as
        in the WRF model (eg. WRF/main/tc_em.F, subroutine qvtorh).

        """
        # Get the water vapor mixing ratio
        wrf = self._dataset.wrf
        varname, expected_units = "QVAPOR", "kg kg-1"
        wrf.check_units(varname, expected_units)
        q = wrf[varname].__getitem__(*args)

        # Calculate the saturation water vapor pressure (in Pa)
        temperature = wrf.air_temperature.__getitem__(*args) - 273.15
        psat = 611.2 * np.exp(17.67 * temperature / (temperature + 243.5))

        # Calculate the saturation water vapor mixing ratio
        pressure = wrf.atm_pressure.__getitem__(*args)
        r = constants["mm_water"] / constants["mm_dryair"]
        qsat = r * psat / (pressure - psat)

        # Calculate and return the relative humidity
        return xr.DataArray(
            100 * q / qsat,
            name="relative humidity",
            attrs=dict(long_name="Relative humidity", units="%"),
        )


class WRFAccumulatedPrecipitation(DerivedVariable):
    """Derived variable for accumulated total precipitation from WRF outputs."""

    def __getitem__(self, *args):
        """Return the accumulated total precipitation.

        Parameters
        ----------
        *args: slice
            Slice of interest in the WRF output.

        Return
        ------
        xarray.DataArray
            The accumulated total precipitation for given slice, in mm.

        """
        wrf = self._dataset.wrf
        wrf.check_units("RAINNC", "mm")
        wrf.check_units("RAINC", "mm")
        rainnc = wrf["RAINNC"].__getitem__(*args)
        rainc = wrf["RAINC"].__getitem__(*args)
        precip = rainnc + rainc
        return xr.DataArray(
            precip,
            name="accumulated total precipitation",
            attrs=dict(
                long_name="Accumulated total precipitation", units="mm"
            ),
        )


<<<<<<< HEAD
class WRFGridCellArea(DerivedVariable):
    """Derived variable for calcuating grid cell (box) area from WRF outputs."""

    def __getitem__(self, *args):
        """grid cell (box) area.
=======
class WRFAltitudeASL(DerivedVariable):
    """The DerivedVariable object to calculate grid altitude above sea level."""

    def __getitem__(self, *args):
        """Return the the grid cell altitude above sea level
>>>>>>> bd9f34bd

        Parameters
        ----------
        *args: slice
            Slice of interest in the WRF output.

        Return
        ------
        xarray.DataArray
<<<<<<< HEAD
            The grid cell (box) area in m2.

        """
        wrf = self._dataset.wrf
        dx = wrf.attrs["DX"]
        dy = wrf.attrs["DY"]
        mapfrac_m = wrf["MAPFAC_M"].__getitem__(*args)
        grid_cell_area = dx * dy / (mapfrac_m * mapfrac_m)
        return xr.DataArray(
            grid_cell_area,
            name="grid cell area",
            attrs=dict(long_name="Grid Cell Area", units="m2"),
=======
            The grid cell altitude above sea level in meters.

        """
        wrf = self._dataset.wrf
        wrf.check_units("PH", "m2 s-2")
        wrf.check_units("PHB", "m2 s-2")
        ph = wrf["PH"].__getitem__(*args)
        pbh = wrf["PHB"].__getitem__(*args)
        alt = (ph + pbh) / constants["grav_accel"]
        return xr.DataArray(
            alt,
            name="Altitude above sea level",
            attrs=dict(long_name="Altitude above sea level", units="m"),
        )


class WRFAltitudeAGL(DerivedVariable):
    """The DerivedVariable object to calculate grid altitude above ground level."""

    def __getitem__(self, *args):
        """Return the the grid cell altitude above ground level

        Parameters
        ----------
        *args: slice
            Slice of interest in the WRF output.

        Return
        ------
        xarray.DataArray
            The grid cell altitude above ground level in meters.

        """
        wrf = self._dataset.wrf
        wrf.check_units("HGT", "m")
        hgt = wrf["HGT"].__getitem__(*args)
        alt = wrf.altitude_asl.__getitem__(*args) - hgt
        return xr.DataArray(
            alt,
            name="Altitude above ground level",
            attrs=dict(long_name="Altitude above ground level", units="m"),
        )


class WRFAltitudeASL_C(DerivedVariable):
    """The DerivedVariable object to calculate grid centerpoint altitude above sea level."""

    def __getitem__(self, *args):
        """Return the the grid cell centerpoint altitude above sea level

        Parameters
        ----------
        *args: slice
            Slice of interest in the WRF output.

        Return
        ------
        xarray.DataArray
            The grid cell centerpoint altitude above sea level in meters.

        """
        wrf = self._dataset.wrf
        alt = wrf.altitude_asl.__getitem__(*args)
        alt_center = (
            alt[:].isel(bottom_top_stag=slice(None, -1))
            + alt[:].isel(bottom_top_stag=slice(1, None))
        ) / 2.0
        alt_center = alt_center.rename({"bottom_top_stag": "bottom_top"})
        return xr.DataArray(
            alt_center,
            name="Altitude grid box centerpoint above sea level",
            attrs=dict(
                long_name="Altitude grid box centerpoint above sea level",
                units="m",
            ),
        )


class WRFAltitudeAGL_C(DerivedVariable):
    """The DerivedVariable object to calculate grid centerpoint altitude above ground level."""

    def __getitem__(self, *args):
        """Return the the grid cell centerpoint altitude ground sea level

        Parameters
        ----------
        *args: slice
            Slice of interest in the WRF output.

        Return
        ------
        xarray.DataArray
            The grid cell centerpoint altitude above ground level in meters.

        """
        wrf = self._dataset.wrf
        alt = wrf.altitude_agl.__getitem__(*args)
        alt_center = (
            alt[:].isel(bottom_top_stag=slice(None, -1))
            + alt[:].isel(bottom_top_stag=slice(1, None))
        ) / 2.0
        alt_center = alt_center.rename({"bottom_top_stag": "bottom_top"})
        return xr.DataArray(
            alt_center,
            name="Altitude grid box centerpoint above ground level",
            attrs=dict(
                long_name="Altitude grid box centerpoint above ground level",
                units="m",
            ),
        )


class WRFBoxDz(DerivedVariable):
    """The DerivedVariable object to calculate grid box vertical extent"""

    def __getitem__(self, *args):
        """Return the the WRF grid box vertical extent

        Parameters
        ----------
        *args: slice
            Slice of interest in the WRF output.

        Return
        ------
        xarray.DataArray
            The grid cell vertical extent.

        """
        wrf = self._dataset.wrf
        alt = wrf.altitude_agl.__getitem__(*args)
        box_dz = alt[:].isel(bottom_top_stag=slice(1, None)) - alt[:].isel(
            bottom_top_stag=slice(None, -1)
        )
        box_dz = box_dz.rename({"bottom_top_stag": "bottom_top"})
        return xr.DataArray(
            box_dz,
            name="WRF grid box dz (vertical extent)",
            attrs=dict(
                long_name="Grid grid box dz (vertical extent)",
                units="m",
            ),
>>>>>>> bd9f34bd
        )<|MERGE_RESOLUTION|>--- conflicted
+++ resolved
@@ -453,11 +453,11 @@
         return WRFAccumulatedPrecipitation(self._dataset)
 
     @property
-<<<<<<< HEAD
     def grid_cell_area(self):
         """The DerivedVariable object to calculate grid cell area."""
         return WRFGridCellArea(self._dataset)
-=======
+
+    @property
     def altitude_asl(self):
         """The DerivedVariable object to calculate grid cell height above sea level."""
         return WRFAltitudeASL(self._dataset)
@@ -481,7 +481,6 @@
     def box_dz(self):
         """The DerivedVariable object to calculate grid box dz (vertical extent)."""
         return WRFBoxDz(self._dataset)
->>>>>>> bd9f34bd
 
 
 class DerivedVariable(ABC):
@@ -729,32 +728,19 @@
             ),
         )
 
-
-<<<<<<< HEAD
 class WRFGridCellArea(DerivedVariable):
     """Derived variable for calcuating grid cell (box) area from WRF outputs."""
 
     def __getitem__(self, *args):
         """grid cell (box) area.
-=======
-class WRFAltitudeASL(DerivedVariable):
-    """The DerivedVariable object to calculate grid altitude above sea level."""
-
-    def __getitem__(self, *args):
-        """Return the the grid cell altitude above sea level
->>>>>>> bd9f34bd
-
-        Parameters
-        ----------
-        *args: slice
-            Slice of interest in the WRF output.
-
-        Return
-        ------
-        xarray.DataArray
-<<<<<<< HEAD
+        Parameters
+        ----------
+        *args: slice
+            Slice of interest in the WRF output.
+        Return
+        ------
+        xarray.DataArray
             The grid cell (box) area in m2.
-
         """
         wrf = self._dataset.wrf
         dx = wrf.attrs["DX"]
@@ -765,7 +751,22 @@
             grid_cell_area,
             name="grid cell area",
             attrs=dict(long_name="Grid Cell Area", units="m2"),
-=======
+        )
+
+class WRFAltitudeASL(DerivedVariable):
+    """The DerivedVariable object to calculate grid altitude above sea level."""
+
+    def __getitem__(self, *args):
+        """Return the the grid cell altitude above sea level
+
+        Parameters
+        ----------
+        *args: slice
+            Slice of interest in the WRF output.
+
+        Return
+        ------
+        xarray.DataArray
             The grid cell altitude above sea level in meters.
 
         """
@@ -908,5 +909,4 @@
                 long_name="Grid grid box dz (vertical extent)",
                 units="m",
             ),
->>>>>>> bd9f34bd
         )